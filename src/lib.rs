use borsh::{BorshDeserialize, BorshSerialize};
use near_sdk::collections::{UnorderedMap, UnorderedSet};
use near_sdk::AccountId;
use near_sdk::{env, near_bindgen};
use serde::{Deserialize, Serialize};

mod basic;
use basic::*;

#[global_allocator]
static ALLOC: wee_alloc::WeeAlloc = wee_alloc::WeeAlloc::INIT;

#[near_bindgen]
#[derive(Default, BorshDeserialize, BorshSerialize)]
pub struct DID {
    status: UnorderedMap<String, Status>,
    contexts: UnorderedMap<String, Vec<String>>,
    public_key: UnorderedMap<String, Vec<PublicKey>>,
    authentication: UnorderedMap<String, Vec<u32>>,
    controller: UnorderedMap<String, Vec<String>>,
    service: UnorderedMap<String, Vec<Service>>,
    created: UnorderedMap<String, u64>,
    updated: UnorderedMap<String, u64>,
}

#[near_bindgen]
impl DID {
    pub fn reg_did_using_account(&mut self) {
        let account_id = env::signer_account_id();
        let account_pk = env::signer_account_pk();
        let did = gen_did(&account_id);

        let status = self.status.get(&did);
        assert!(status.is_none());

        self.status.insert(&did, &Status::VALID);
        self.public_key
            .insert(&did, &vec![PublicKey::new_pk_and_auth(&did, account_pk)]);
        let index: u32 = 0;
        self.authentication.insert(&did, &vec![index]);
        self.created.insert(&did, &env::block_timestamp());

        let log_message = format!("reg_did_using_account: {}", &did);
        env::log(log_message.as_bytes());
    }
<<<<<<< HEAD
    pub fn get_did(&self, id: AccountId) -> u64 {
        self.created.get(&id).unwrap()
    }
=======
>>>>>>> 9faa4c05

    pub fn deactive_did(&mut self) {
        let account_id = env::signer_account_id();
        let account_pk = env::signer_account_pk();
        let did = gen_did(&account_id);

        let status = self.status.get(&did);
        assert!(status.is_some());
        let public_key_list = self.public_key.get(&did).unwrap();
        check_pk_access(&public_key_list, &account_pk);

        self.status.insert(&did, &Status::DeActive);
        self.contexts.remove(&did);
        self.public_key.remove(&did);
        self.authentication.remove(&did);
        self.controller.remove(&did);
        self.service.remove(&did);
        self.created.remove(&did);
        self.updated.remove(&did);

        let log_message = format!("deactive_did: {}", &did);
        env::log(log_message.as_bytes());
    }

    pub fn add_controller(&mut self, controller: String) {
        let account_id = env::signer_account_id();
        let account_pk = env::signer_account_pk();
        let did = gen_did(&account_id);

        self.check_did_status(&did);
        let public_key_list = self.public_key.get(&did).unwrap();
        check_pk_access(&public_key_list, &account_pk);
        check_did(&controller);
        let mut controller_list = self.controller.get(&did).unwrap();
        if controller_exist(&controller_list, &controller) {
            env::panic(b"add_controller, controller exists")
        };

        controller_list.push(controller.clone());
        self.controller.insert(&did, &controller_list);
        self.updated.insert(&did, &env::block_timestamp());

        let log_message = format!("add_controller, id:{}, controller: {}", &did, controller);
        env::log(log_message.as_bytes());
    }

    pub fn remove_controller(&mut self, controller: String) {
        let account_id = env::signer_account_id();
        let account_pk = env::signer_account_pk();
        let did = gen_did(&account_id);

        self.check_did_status(&did);
        let public_key_list = self.public_key.get(&did).unwrap();
        check_pk_access(&public_key_list, &account_pk);

        let mut controller_list = self.controller.get(&did).unwrap();
        let index = controller_list
            .iter()
            .position(|x| x == &controller)
            .unwrap();
        controller_list.remove(index);
        self.controller.insert(&did, &controller_list);
        self.updated.insert(&did, &env::block_timestamp());

        let log_message = format!("remove_controller, id:{}, controller: {}", &did, controller);
        env::log(log_message.as_bytes());
    }

    pub fn add_key(&mut self, pk: Vec<u8>, controller: String) {
        let account_id = env::signer_account_id();
        let account_pk = env::signer_account_pk();
        let did = gen_did(&account_id);

        self.check_did_status(&did);
        let mut public_key_list = self.public_key.get(&did).unwrap();
        check_pk_access(&public_key_list, &account_pk);
        if pk_exist(&public_key_list, &pk) {
            env::panic(b"add_key, pk exists")
        }

        public_key_list.push(PublicKey::new_pk(&did, pk.clone()));
        self.public_key.insert(&did, &public_key_list);
        self.updated.insert(&did, &env::block_timestamp());

        let log_message = format!(
            "add_key, id:{}, public key: {:?}, controller: {}",
            &did, pk, controller
        );
        env::log(log_message.as_bytes());
    }

    pub fn deactive_key(&mut self, pk: Vec<u8>) {
        let account_id = env::signer_account_id();
        let account_pk = env::signer_account_pk();
        let did = gen_did(&account_id);

        self.check_did_status(&did);
        let mut public_key_list = self.public_key.get(&did).unwrap();
        check_pk_access(&public_key_list, &account_pk);

        deactive_pk(&mut public_key_list, &pk);
        self.public_key.insert(&did, &public_key_list);
        self.updated.insert(&did, &env::block_timestamp());

        let log_message = format!("deactive_key, id:{}, public key: {:?}", &did, pk);
        env::log(log_message.as_bytes());
    }

    pub fn add_new_auth_key(&mut self, pk: Vec<u8>, controller: String) {
        let account_id = env::signer_account_id();
        let account_pk = env::signer_account_pk();
        let did = gen_did(&account_id);

        self.check_did_status(&did);
        let mut public_key_list = self.public_key.get(&did).unwrap();
        check_pk_access(&public_key_list, &account_pk);
        if pk_exist(&public_key_list, &pk) {
            env::panic(b"add_new_auth_key, pk exists")
        }

        public_key_list.push(PublicKey::new_auth(&did, pk.clone()));
        self.public_key.insert(&did, &public_key_list);
        let mut authentication_list = self.authentication.get(&did).unwrap();
        let index: u32 = (public_key_list.len() - 1) as u32;
        authentication_list.push(index);
        self.authentication.insert(&did, &authentication_list);
        self.updated.insert(&did, &env::block_timestamp());

        let log_message = format!(
            "add_new_auth_key, id:{}, public key: {:?}, controller: {}",
            &did, pk, controller
        );
        env::log(log_message.as_bytes());
    }

    pub fn set_auth_key(&mut self, pk: Vec<u8>) {
        let account_id = env::signer_account_id();
        let account_pk = env::signer_account_pk();
        let did = gen_did(&account_id);

        self.check_did_status(&did);
        let mut public_key_list = self.public_key.get(&did).unwrap();
        check_pk_access(&public_key_list, &account_pk);

        let index = set_pk_auth(&mut public_key_list, &pk);
        self.public_key.insert(&did, &public_key_list);
        let mut authentication_list = self.authentication.get(&did).unwrap();
        authentication_list.push(index as u32);
        self.authentication.insert(&did, &authentication_list);
        self.updated.insert(&did, &env::block_timestamp());

        let log_message = format!("set_auth_key, id:{}, public key: {:?}", &did, pk);
        env::log(log_message.as_bytes());
    }

    pub fn add_new_auth_key_by_controller(&mut self, did: String, pk: Vec<u8>, controller: String) {
        let account_id = env::signer_account_id();
        let account_pk = env::signer_account_pk();
        let controller_did = gen_did(&account_id);

        self.check_did_status(&did);
        self.check_did_status(&controller_did);
        let controller_list = self.controller.get(&did).unwrap();
        if !controller_list.contains(&controller_did) {
            env::panic(b"add_new_auth_key_by_controller, signer is not controller")
        }
        let controller_public_key_list = self.public_key.get(&controller_did).unwrap();
        check_pk_access(&controller_public_key_list, &account_pk);

        let mut public_key_list = self.public_key.get(&did).unwrap();
        if pk_exist(&public_key_list, &pk) {
            env::panic(b"add_new_auth_key_by_controller, pk exists")
        }

        public_key_list.push(PublicKey::new_auth(&did, pk.clone()));
        self.public_key.insert(&did, &public_key_list);
        let mut authentication_list = self.authentication.get(&did).unwrap();
        let index: u32 = (public_key_list.len() - 1) as u32;
        authentication_list.push(index);
        self.authentication.insert(&did, &authentication_list);
        self.updated.insert(&did, &env::block_timestamp());

        let log_message = format!(
            "add_new_auth_key_by_controller, id:{}, public key: {:?}, controller: {}",
            &did, pk, controller
        );
        env::log(log_message.as_bytes());
    }

    pub fn set_auth_key_by_controller(&mut self, did: String, pk: Vec<u8>) {
        let account_id = env::signer_account_id();
        let account_pk = env::signer_account_pk();
        let controller_did = gen_did(&account_id);

        self.check_did_status(&did);
        self.check_did_status(&controller_did);
        let controller_list = self.controller.get(&did).unwrap();
        if !controller_list.contains(&controller_did) {
            env::panic(b"set_auth_key_by_controller, signer is not controller")
        }
        let controller_public_key_list = self.public_key.get(&controller_did).unwrap();
        check_pk_access(&controller_public_key_list, &account_pk);

        let mut public_key_list = self.public_key.get(&did).unwrap();
        let index = set_pk_auth(&mut public_key_list, &pk);
        self.public_key.insert(&did, &public_key_list);
        let mut authentication_list = self.authentication.get(&did).unwrap();
        authentication_list.push(index as u32);
        self.authentication.insert(&did, &authentication_list);
        self.updated.insert(&did, &env::block_timestamp());

        let log_message = format!(
            "set_auth_key_by_controller, id:{}, public key: {:?}",
            &did, pk
        );
        env::log(log_message.as_bytes());
    }

    pub fn add_service(&mut self, ser: Service) {
        let account_id = env::signer_account_id();
        let mut sers = self.service.get(&account_id).unwrap_or(vec![]);
        let index = sers.iter().position(|x| &x.id == &ser.id);
        let log_message = format!("method:{}, service id: {}", "add_service", &ser.id);
        if index.is_none() {
            sers.push(ser);
            self.service.insert(&account_id, &sers);
        }
        env::log(log_message.as_bytes());
    }

    pub fn update_service(&mut self, ser: Service) {
        let account_id = env::signer_account_id();
        let mut sers = self.service.get(&account_id).unwrap_or(vec![]);
        let index = sers.iter().position(|x| &x.id == &ser.id);
        let log_message = format!("method:{}, service id: {}", "update_service", &ser.id);
        if let Some(ind) = index {
            let res = sers.get_mut(ind).unwrap();
            res.id = ser.id;
            res.tp = ser.tp;
            res.service_endpoint = ser.service_endpoint;
        }
        env::log(log_message.as_bytes());
    }
    pub fn remove_service(&mut self, ser: Service) {
        let account_id = env::signer_account_id();
        let mut sers = self.service.get(&account_id).unwrap_or(vec![]);
        let index = sers.iter().position(|x| &x.id == &ser.id);
        let log_message = format!("method:{}, service id: {}", "remove_service", &ser.id);
        if let Some(ind) = index {
            let res = sers.get_mut(ind).unwrap();
            res.id = ser.id;
            res.tp = ser.tp;
            res.service_endpoint = ser.service_endpoint;
        }
        env::log(log_message.as_bytes());
    }
    pub fn add_context(&mut self, context: String) {
        let log_message = format!("method:{}, service id: {}", "add_context", &context);
        let account_id = env::signer_account_id();
        let mut cons = self.contexts.get(&account_id).unwrap_or(vec![]);
        if !cons.contains(&context) {
            cons.push(context);
        }
        env::log(log_message.as_bytes());
    }
    pub fn remove_context(&mut self, context: String) {
        let log_message = format!("method:{}, service id: {}", "remove_context", &context);
        let account_id = env::signer_account_id();
        let mut cons = self.contexts.get(&account_id).unwrap_or(vec![]);
        let index = cons.iter().position(|x| x == &context);
        if let Some(ind) = index {
            cons.remove(ind);
        }
        env::log(log_message.as_bytes());
    }

    fn check_did_status(&self, did: &String) {
        let status = self.status.get(did).unwrap();
        match status {
            Status::VALID => (),
            _ => env::panic(b"did status is not valid"),
        };
    }
}

#[cfg(not(target_arch = "wasm32"))]
#[cfg(test)]
mod tests {
    use super::*;
    use near_sdk::MockedBlockchain;
    use near_sdk::{testing_env, VMContext};

    fn get_context(input: Vec<u8>, is_view: bool) -> VMContext {
        VMContext {
            current_account_id: "alice_near".to_string(),
            signer_account_id: "bob_near".to_string(),
            signer_account_pk: vec![0, 1, 2],
            predecessor_account_id: "carol_near".to_string(),
            input,
            block_index: 0,
            block_timestamp: 0,
            account_balance: 0,
            account_locked_balance: 0,
            storage_usage: 0,
            attached_deposit: 0,
            prepaid_gas: 10u64.pow(18),
            random_seed: vec![0, 1, 2],
            is_view,
            output_data_receivers: vec![],
            epoch_height: 0,
        }
    }

    #[test]
    fn set_get_message() {
        let context = get_context(vec![], false);
        testing_env!(context);
        let mut contract = DID::default();
    }
}<|MERGE_RESOLUTION|>--- conflicted
+++ resolved
@@ -43,13 +43,6 @@
         let log_message = format!("reg_did_using_account: {}", &did);
         env::log(log_message.as_bytes());
     }
-<<<<<<< HEAD
-    pub fn get_did(&self, id: AccountId) -> u64 {
-        self.created.get(&id).unwrap()
-    }
-=======
->>>>>>> 9faa4c05
-
     pub fn deactive_did(&mut self) {
         let account_id = env::signer_account_id();
         let account_pk = env::signer_account_pk();
