//! did_near contract
//!
//!
//! Decentralized identifiers (DIDs) are a new type of identifiers that enables verifiable,
//! self-sovereign digital identity. This NEAR DID method specification describes a new DID method,
//! that is, NEAR DID and defines how NEAR blockchain stores NEAR DIDs and their corresponding NEAR DID documents,
//! and how to do CRUD operations on NEAR DID documents.
//! This specification conforms to the requirements specified in the DIDs specification currently published by the W3C Credentials Community Group.
//!


use borsh::{BorshDeserialize, BorshSerialize};
use near_sdk::collections::UnorderedMap;
use near_sdk::{env, near_bindgen};
use serde::{Deserialize, Serialize};

mod basic;
use basic::*;

#[cfg(not(target_arch = "wasm32"))]
#[cfg(test)]
mod tests;

#[global_allocator]
static ALLOC: wee_alloc::WeeAlloc = wee_alloc::WeeAlloc::INIT;

const DEFAULT_CONTEXT1: &'static str = "https://www.w3.org/ns/did/v1";
const DEFAULT_CONTEXT2: &'static str = "https://www.near.org/did/v1";

#[near_bindgen]
#[derive(Default, BorshDeserialize, BorshSerialize)]
pub struct DID {
<<<<<<< HEAD
    status: UnorderedMap<String, Status>, //Status is used to store the state of did. There are two states of did, valid and invalid.
=======
    status: UnorderedMap<String, Status>, //status用来存储did的状态，did有两种状态有效和无效。
>>>>>>> dc937e58
    contexts: UnorderedMap<String, Vec<String>>, //context。
    public_key: UnorderedMap<String, PublicKeyList>, //It is used to store all public key information corresponding to this did
    authentication: UnorderedMap<String, Vec<u32>>,  //
    controller: UnorderedMap<String, Vec<String>>, //It is used to store all controller information corresponding to this did. The controller has the authority to update the information of this did
    service: UnorderedMap<String, Vec<Service>>,
    created: UnorderedMap<String, u64>, // Used to store the creation time of did
    updated: UnorderedMap<String, u64>, // It is used to store the creation time of did and the update time of did
}

#[near_bindgen]
impl DID {
    /// register did
    /// this method will store did information on the chain
    /// this method will output log information in the following format,
    /// log information: "reg_did_using_account: did:near:abcde.testnet"
    pub fn reg_did_using_account(&mut self) {
        let account_id = env::signer_account_id();
        let account_pk = env::signer_account_pk();
        let did = gen_did(&account_id);

        let status = self.status.get(&did);
        assert!(status.is_none());

        self.status.insert(&did, &Status::VALID);
        self.public_key
            .insert(&did, &PublicKeyList::new_default(&did, account_pk));
        let index: u32 = 0;
        self.authentication.insert(&did, &vec![index]);
        self.created.insert(&did, &env::block_timestamp());

        let log_message = format!("reg_did_using_account: {}", &did);
        env::log(log_message.as_bytes());
    }

    /// deactivate_did did
    /// this method will update did to deactive status, this means the did is a invalid.
    /// log information: "deactivate_did: did:near:abcde.testnet"
    pub fn deactivate_did(&mut self) {
        let account_id = env::signer_account_id();
        let account_pk = env::signer_account_pk();
        let did = gen_did(&account_id);

        let status = self.status.get(&did);
        assert!(status.is_some());
        let public_key_list = self.public_key.get(&did).unwrap();
        public_key_list.check_pk_access(&account_pk);

        self.status.insert(&did, &Status::DEACTIVATED);
        self.contexts.remove(&did);
        self.public_key.remove(&did);
        self.authentication.remove(&did);
        self.controller.remove(&did);
        self.service.remove(&did);
        self.created.remove(&did);
        self.updated.remove(&did);

        let log_message = format!("deactivate_did: {}", &did);
        env::log(log_message.as_bytes());
    }

    /// add_controller
    /// this method will add a controller for the did. controller is also a did, it has the right to update the information of did.
    /// parameter `controller` is also a did
    /// log information: "add_controller, did: did:near:abcde.testnet, controller: did:near:abcdefg.testnet"
    pub fn add_controller(&mut self, controller: String) {
        let account_id = env::signer_account_id();
        let account_pk = env::signer_account_pk();
        let did = gen_did(&account_id);

        let log_message = format!("add_controller, did: {}, controller: {}", &did, &controller);

        self.check_did_status(&did);
        let public_key_list = self.public_key.get(&did).unwrap();
        public_key_list.check_pk_access(&account_pk);
        check_did(&controller);
        let mut controller_list = self.controller.get(&did).unwrap_or(vec![]);
        if controller_list.contains(&controller) {
            env::panic(b"add_controller, controller exists")
        };

        controller_list.push(controller);
        self.controller.insert(&did, &controller_list);
        self.updated.insert(&did, &env::block_timestamp());
        env::log(log_message.as_bytes());
    }

    /// remove_controller
    /// this method will remove a controller for the did. only the did owner has the right to remove controller.
    /// parameter `controller` is also a did
    /// log information: "remove_controller, did: did:near:abcde.testnet, controller: did:near:abcdefg.testnet"
    pub fn remove_controller(&mut self, controller: String) {
        let account_id = env::signer_account_id();
        let account_pk = env::signer_account_pk();
        let did = gen_did(&account_id);

        self.check_did_status(&did);
        let public_key_list = self.public_key.get(&did).unwrap();
        public_key_list.check_pk_access(&account_pk);

        let mut controller_list = self.controller.get(&did).unwrap();
        let index = controller_list
            .iter()
            .position(|x| x == &controller)
            .unwrap();
        controller_list.remove(index);
        self.controller.insert(&did, &controller_list);
        self.updated.insert(&did, &env::block_timestamp());

        let log_message = format!(
            "remove_controller, did:{}, controller: {}",
            &did, controller
        );
        env::log(log_message.as_bytes());
    }

    /// add_key
    /// this method will add a public key for the did. only the did owner has the right to add public key.
    /// parameter `controller` is also a did
    /// log information: "add_key, did: did:near:abcde.testnet, public key: , controller: did:near:abcdefg.testnet"
    pub fn add_key(&mut self, pk: Vec<u8>, controller: String) {
        let account_id = env::signer_account_id();
        let account_pk = env::signer_account_pk();
        let did = gen_did(&account_id);

        let log_message = format!(
            "add_key, did:{}, public key: {:?}, controller: {}",
            &did, &pk, &controller
        );

        self.check_did_status(&did);
        let mut public_key_list = self.public_key.get(&did).unwrap();
        public_key_list.check_pk_access(&account_pk);
        if public_key_list.pk_exist(&pk) {
            env::panic(b"add_key, pk exists")
        }

        public_key_list.push(PublicKey::new_pk(&did, pk));
        self.public_key.insert(&did, &public_key_list);
        self.updated.insert(&did, &env::block_timestamp());

        env::log(log_message.as_bytes());
    }

    /// deactivate_key
    /// this method will update a public key to deactive status. only the did owner has the right to invoke this method.
    /// parameter `pk` is a public key
    /// log information: "deactivate_key, did: did:near:abcde.testnet, public key: "
    pub fn deactivate_key(&mut self, pk: Vec<u8>) {
        let account_id = env::signer_account_id();
        let account_pk = env::signer_account_pk();
        let did = gen_did(&account_id);

        self.check_did_status(&did);
        let mut public_key_list = self.public_key.get(&did).unwrap();
        public_key_list.check_pk_access(&account_pk);

        public_key_list.deactivate_pk(&pk);
        self.public_key.insert(&did, &public_key_list);
        self.updated.insert(&did, &env::block_timestamp());

        let log_message = format!("deactivate_key, did:{}, public key: {:?}", &did, pk);
        env::log(log_message.as_bytes());
    }

    /// add_new_auth_key
    /// this method will add a public key to deactive status. only the did owner has the right to invoke this method.
    /// `pk` is a public key
    /// `controller` is a did
    /// log information: "add_new_auth_key, did: did:near:abcde.testnet, public key: ,controller: did:near:abcdefg.testnet"
    pub fn add_new_auth_key(&mut self, pk: Vec<u8>, controller: String) {
        let account_id = env::signer_account_id();
        let account_pk = env::signer_account_pk();
        let did = gen_did(&account_id);

        self.check_did_status(&did);
        let mut public_key_list = self.public_key.get(&did).unwrap();
        public_key_list.check_pk_access(&account_pk);
        if public_key_list.pk_exist(&pk) {
            env::panic(b"add_new_auth_key, pk exists")
        }

        let log_message = format!(
            "add_new_auth_key, did:{}, public key: {:?}, controller: {}",
            &did, &pk, &controller
        );

        public_key_list.push(PublicKey::new_auth(&controller, pk));
        self.public_key.insert(&did, &public_key_list);
        let mut authentication_list = self.authentication.get(&did).unwrap();
        let index: u32 = (public_key_list.len() - 1) as u32;
        authentication_list.push(index);
        self.authentication.insert(&did, &authentication_list);
        self.updated.insert(&did, &env::block_timestamp());

        env::log(log_message.as_bytes());
    }

    /// set_auth_key
    /// this method will set the pk to authentication status. only the did owner has the right to invoke this method.
    /// `pk` is a public key
    /// log information: "set_auth_key, did: did:near:abcde.testnet, public key: "
    pub fn set_auth_key(&mut self, pk: Vec<u8>) {
        let account_id = env::signer_account_id();
        let account_pk = env::signer_account_pk();
        let did = gen_did(&account_id);

        self.check_did_status(&did);
        let mut public_key_list = self.public_key.get(&did).unwrap();
        public_key_list.check_pk_access(&account_pk);

        let index = public_key_list.set_pk_auth(&pk);
        self.public_key.insert(&did, &public_key_list);
        let mut authentication_list = self.authentication.get(&did).unwrap();
        authentication_list.push(index as u32);
        self.authentication.insert(&did, &authentication_list);
        self.updated.insert(&did, &env::block_timestamp());

        let log_message = format!("set_auth_key, did:{}, public key: {:?}", &did, pk);
        env::log(log_message.as_bytes());
    }

    /// deactivate_auth_key
    /// this method will update the pk to authentication invalid status. only the did owner has the right to invoke this method.
    /// `pk` is a public key
    /// log information: "deactivate_auth_key, did: did:near:abcde.testnet, public key: "
    pub fn deactivate_auth_key(&mut self, pk: Vec<u8>) {
        let account_id = env::signer_account_id();
        let account_pk = env::signer_account_pk();
        let did = gen_did(&account_id);

        self.check_did_status(&did);
        let mut public_key_list = self.public_key.get(&did).unwrap();
        public_key_list.check_pk_access(&account_pk);

        let index = public_key_list.remove_pk_auth(&pk);
        self.public_key.insert(&did, &public_key_list);
        let mut authentication_list = self.authentication.get(&did).unwrap();
        let i = authentication_list
            .iter()
            .position(|x| x == &(index as u32))
            .unwrap();
        authentication_list.remove(i);
        self.authentication.insert(&did, &authentication_list);
        self.updated.insert(&did, &env::block_timestamp());

        let log_message = format!("deactivate_auth_key, did:{}, public key: {:?}", &did, pk);
        env::log(log_message.as_bytes());
    }

    /// add_new_auth_key_by_controller
    /// this method will add new auth key by controller. need the controller's signature.
    /// `pk` is controller's public key
    /// log information: "add_new_auth_key_by_controller, did: did:near:abcde.testnet, public key: ,controller: did:near:abcdefg.testnet"
    pub fn add_new_auth_key_by_controller(&mut self, did: String, pk: Vec<u8>, controller: String) {
        let account_id = env::signer_account_id();
        let account_pk = env::signer_account_pk();
        let controller_did = gen_did(&account_id);

        self.check_did_status(&did);
        self.check_did_status(&controller_did);
        let controller_list = self.controller.get(&did).unwrap();
        if !controller_list.contains(&controller_did) {
            env::panic(b"add_new_auth_key_by_controller, signer is not controller")
        }
        let controller_public_key_list = self.public_key.get(&controller_did).unwrap();
        controller_public_key_list.check_pk_access(&account_pk);

        let mut public_key_list = self.public_key.get(&did).unwrap();
        if public_key_list.pk_exist(&pk) {
            env::panic(b"add_new_auth_key_by_controller, pk exists")
        }

        public_key_list.push(PublicKey::new_auth(&controller, pk.clone()));
        self.public_key.insert(&did, &public_key_list);
        let mut authentication_list = self.authentication.get(&did).unwrap();
        let index: u32 = public_key_list.len() - 1;
        authentication_list.push(index);
        self.authentication.insert(&did, &authentication_list);
        self.updated.insert(&did, &env::block_timestamp());

        let log_message = format!(
            "add_new_auth_key_by_controller, did:{}, public key: {:?}, controller: {}",
            &did, pk, controller
        );
        env::log(log_message.as_bytes());
    }

    /// set_auth_key_by_controller
    /// this method will set the public key to auth key by controller. need the controller's signature.
    /// `pk` is controller's public key
    /// log information: "set_auth_key_by_controller, did: did:near:abcde.testnet, public key: "
    pub fn set_auth_key_by_controller(&mut self, did: String, pk: Vec<u8>) {
        let account_id = env::signer_account_id();
        let account_pk = env::signer_account_pk();
        let controller_did = gen_did(&account_id);

        self.check_did_status(&did);
        self.check_did_status(&controller_did);
        let controller_list = self.controller.get(&did).unwrap();
        if !controller_list.contains(&controller_did) {
            env::panic(b"set_auth_key_by_controller, signer is not controller")
        }
        let controller_public_key_list = self.public_key.get(&controller_did).unwrap();
        controller_public_key_list.check_pk_access(&account_pk);

        let mut public_key_list = self.public_key.get(&did).unwrap();
        let index = public_key_list.set_pk_auth(&pk);
        self.public_key.insert(&did, &public_key_list);
        let mut authentication_list = self.authentication.get(&did).unwrap();
        authentication_list.push(index as u32);
        self.authentication.insert(&did, &authentication_list);
        self.updated.insert(&did, &env::block_timestamp());

        let log_message = format!(
            "set_auth_key_by_controller, did:{}, public key: {:?}",
            &did, pk
        );
        env::log(log_message.as_bytes());
    }

    /// deactivate_auth_key_by_controller
    /// this method will update the auth public key to invalid status. need the controller's signature.
    /// `pk` is controller's public key
    /// log information: "deactivate_auth_key_by_controller, did: did:near:abcde.testnet, public key: "
    pub fn deactivate_auth_key_by_controller(&mut self, did: String, pk: Vec<u8>) {
        let account_id = env::signer_account_id();
        let account_pk = env::signer_account_pk();
        let controller_did = gen_did(&account_id);

        self.check_did_status(&did);
        self.check_did_status(&controller_did);
        let controller_list = self.controller.get(&did).unwrap();
        if !controller_list.contains(&controller_did) {
            env::panic(b"deactivate_auth_key_by_controller, signer is not controller")
        }
        let controller_public_key_list = self.public_key.get(&controller_did).unwrap();
        controller_public_key_list.check_pk_access(&account_pk);

        let mut public_key_list = self.public_key.get(&did).unwrap();
        let index = public_key_list.remove_pk_auth(&pk);
        self.public_key.insert(&did, &public_key_list);
        let mut authentication_list = self.authentication.get(&did).unwrap();
        let i = authentication_list
            .iter()
            .position(|x| x == &(index as u32))
            .unwrap();
        authentication_list.remove(i);
        self.authentication.insert(&did, &authentication_list);
        self.updated.insert(&did, &env::block_timestamp());

        let log_message = format!(
            "deactivate_auth_key_by_controller, did:{}, public key: {:?}",
            &did, pk
        );
        env::log(log_message.as_bytes());
    }

    /// add_service
    /// this method will add service to the did.
    /// log information: "add_service, did: did:near:abcde.testnet, service id: 1234"
    pub fn add_service(&mut self, ser: Service) {
        let account_id = env::signer_account_id();
        let account_pk = env::signer_account_pk();
        let did = gen_did(&account_id);

        self.check_did_status(&did);
        let public_key_list = self.public_key.get(&did).unwrap();
        public_key_list.check_pk_access(&account_pk);

        let mut sers = self.service.get(&did).unwrap_or(vec![]);
        let index = sers.iter().position(|x| &x.id == &ser.id);
        let log_message = format!("add_service, did:{}, service id: {}", &did, &ser.id);
        if index.is_some() {
            env::panic(b"add_service, service exists")
        }
        sers.push(ser);
        self.service.insert(&did, &sers);
        self.updated.insert(&did, &env::block_timestamp());
        env::log(log_message.as_bytes());
    }

    /// update_service
    /// this method will update service.
    /// log information: "update_service, did: did:near:abcde.testnet, service id: 1234"
    pub fn update_service(&mut self, ser: Service) {
        let account_id = env::signer_account_id();
        let account_pk = env::signer_account_pk();
        let did = gen_did(&account_id);

        self.check_did_status(&did);
        let public_key_list = self.public_key.get(&did).unwrap();
        public_key_list.check_pk_access(&account_pk);

        let mut sers = self.service.get(&did).unwrap_or(vec![]);
        let index = sers.iter().position(|x| &x.id == &ser.id);
        let log_message = format!("update_service, did:{}, service id: {}", &did, &ser.id);
        match index {
            Some(ind) => {
                let res = sers.get_mut(ind).unwrap();
                res.id = ser.id;
                res.tp = ser.tp;
                res.service_endpoint = ser.service_endpoint;
                self.service.insert(&did, &sers);
            }
            _ => env::panic(b"update_service, service doesn't exist"),
        }
        self.updated.insert(&did, &env::block_timestamp());
        env::log(log_message.as_bytes());
    }

    /// remove_service
    /// this method will remove service.
    /// log information: "remove_service, did: did:near:abcde.testnet, service id: 1234"
    pub fn remove_service(&mut self, service_id: String) {
        let account_id = env::signer_account_id();
        let account_pk = env::signer_account_pk();
        let did = gen_did(&account_id);

        self.check_did_status(&did);
        let public_key_list = self.public_key.get(&did).unwrap();
        public_key_list.check_pk_access(&account_pk);

        let mut sers = self.service.get(&did).unwrap_or(vec![]);
        let index = sers.iter().position(|x| &x.id == &service_id);
        let log_message = format!("remove_service, did:{}, service id: {}", &did, &service_id);
        match index {
            Some(ind) => {
                sers.remove(ind);
                self.service.insert(&did, &sers);
            }
            _ => env::panic(b"remove_service, service doesn't exist"),
        }
        self.updated.insert(&did, &env::block_timestamp());
        env::log(log_message.as_bytes());
    }

    /// add_context
    /// this method will add context.
    /// log information: "add_context, did: did:near:abcde.testnet, context: 1234"
    pub fn add_context(&mut self, context: Vec<String>) {
        let account_id = env::signer_account_id();
        let account_pk = env::signer_account_pk();
        let did = gen_did(&account_id);

        self.check_did_status(&did);
        let public_key_list = self.public_key.get(&did).unwrap();
        public_key_list.check_pk_access(&account_pk);

        let log_message = format!("add_context, did:{}, context: {:?}", &did, &context);
        let mut cons = self.contexts.get(&did).unwrap_or(vec![]);
        for v in context.iter() {
            if !cons.contains(v) && v != DEFAULT_CONTEXT1 && v != DEFAULT_CONTEXT2 {
                cons.push(v.clone());
            };
        }
        self.contexts.insert(&did, &cons);
        self.updated.insert(&did, &env::block_timestamp());
        env::log(log_message.as_bytes());
    }

    /// remove_context
    /// this method will remove context.
    /// log information: "remove_context, did: did:near:abcde.testnet, context: 1234"
    pub fn remove_context(&mut self, context: Vec<String>) {
        let account_id = env::signer_account_id();
        let account_pk = env::signer_account_pk();
        let did = gen_did(&account_id);

        self.check_did_status(&did);
        let public_key_list = self.public_key.get(&did).unwrap();
        public_key_list.check_pk_access(&account_pk);

        let mut cons = self.contexts.get(&did).unwrap_or(vec![]);
        for v in context.iter() {
            let index = cons.iter().position(|x| x == v);
            if let Some(ind) = index {
                cons.remove(ind);
            }
        }

        self.updated.insert(&did, &env::block_timestamp());
        let log_message = format!("remove_context, did: {}, context: {:?}", &did, &context);
        env::log(log_message.as_bytes());
    }

    pub fn verify_signature(&self) {
        let account_id = env::signer_account_id();
        let account_pk = env::signer_account_pk();
        let did = gen_did(&account_id);

        self.check_did_status(&did);
        let public_key_list = self.public_key.get(&did).unwrap();
        public_key_list.check_pk_access(&account_pk);
    }

    /// verify_controller
    /// this method will verify a did is or not the controller.
    pub fn verify_controller(&self, did: String) {
        let account_id = env::signer_account_id();
        let account_pk = env::signer_account_pk();
        let controller_did = gen_did(&account_id);

        self.check_did_status(&did);
        self.check_did_status(&controller_did);
        let controller_list = self.controller.get(&did).unwrap();
        if !controller_list.contains(&controller_did) {
            env::panic(b"verify_controller, signer is not controller")
        }
        let controller_public_key_list = self.public_key.get(&controller_did).unwrap();
        controller_public_key_list.check_pk_access(&account_pk);
    }

    /// get_document
    /// this method query the did information.
    pub fn get_document(&self, did: String) -> Option<String> {
        let public_key_list = self.public_key.get(&did)?;
        let pk_list_json = public_key_list.get_pk_json(&did);
        let auth_index_list = self.authentication.get(&did)?;
        let authentication_list_json =
            public_key_list.get_authentication_json(&did, auth_index_list);
        let mut cts = self.contexts.get(&did).unwrap_or(vec![]);
        let mut contexts = vec![DEFAULT_CONTEXT1.to_string(), DEFAULT_CONTEXT2.to_string()];
        contexts.append(&mut cts);
        let mut service = self.service.get(&did).unwrap_or(vec![]);
        for v in service.iter_mut() {
            v.id = format!("{}#{}", &did, v.id);
        }
        let document = Document {
            contexts,
            public_key: pk_list_json,
            authentication: authentication_list_json,
            controller: self.controller.get(&did).unwrap_or(vec![]),
            service,
            created: self.created.get(&did).unwrap_or(0),
            updated: self.updated.get(&did).unwrap_or(0),
            id: did,
        };
        let document_json = serde_json::to_string(&document).unwrap_or("".to_string());
        Some(document_json)
    }

    fn check_did_status(&self, did: &String) {
        let status = self.status.get(did).unwrap();
        match status {
            Status::VALID => (),
            _ => env::panic(b"did status is not valid"),
        };
    }
}<|MERGE_RESOLUTION|>--- conflicted
+++ resolved
@@ -8,7 +8,6 @@
 //! This specification conforms to the requirements specified in the DIDs specification currently published by the W3C Credentials Community Group.
 //!
 
-
 use borsh::{BorshDeserialize, BorshSerialize};
 use near_sdk::collections::UnorderedMap;
 use near_sdk::{env, near_bindgen};
@@ -30,11 +29,7 @@
 #[near_bindgen]
 #[derive(Default, BorshDeserialize, BorshSerialize)]
 pub struct DID {
-<<<<<<< HEAD
     status: UnorderedMap<String, Status>, //Status is used to store the state of did. There are two states of did, valid and invalid.
-=======
-    status: UnorderedMap<String, Status>, //status用来存储did的状态，did有两种状态有效和无效。
->>>>>>> dc937e58
     contexts: UnorderedMap<String, Vec<String>>, //context。
     public_key: UnorderedMap<String, PublicKeyList>, //It is used to store all public key information corresponding to this did
     authentication: UnorderedMap<String, Vec<u32>>,  //
